<template>
    <div
        class="kiwi-header"
        v-bind:class="{
            'kiwi-header--showall': buffer_settings_open,
        }"
        @click="onHeaderClick"
    >

        <template v-if="isChannel()">
            <div class="kiwi-header-name">{{buffer.name}}</div>
            <div class="kiwi-header-options" v-if="isJoined && isConnected" :key="buffer.id">
                <div v-for="el in pluginUiChannelElements" v-rawElement="el" class="kiwi-header-option"></div>
                <div class="kiwi-header-option kiwi-header-option-topic" @click="showTopic" v-bind:class="{ 'kiwi-header-option--active': viewTopic == true }" v-if="buffer.topic.length > 0">
                    <a v-if="viewTopic"><i class="fa fa-info" aria-hidden="true"></i> <span class="kiwi-containerheader-hidetext">{{$t('hide_topic')}}</span></a>
                    <a v-if="!viewTopic"><i class="fa fa-info" aria-hidden="true"></i> <span class="kiwi-containerheader-hidetext">{{$t('display_topic')}}</span></a>
                </div>
<<<<<<< HEAD
                <div class="kiwi-header-option kiwi-header-option-nicklist"><a @click="uiState.showNicklist()"><i class="fa fa-users" aria-hidden="true"></i></i> <span>{{$t('person', {count: Object.keys(buffer.users).length})}}</span></a></div>
                <div class="kiwi-header-option kiwi-header-option-settings"><a @click="uiState.showBufferSettings()"><i class="fa fa-cog" aria-hidden="true"></i> <span>{{$t('channel_settings')}}</span></a></div>
=======
                <div class="kiwi-header-option kiwi-header-option-nicklist" v-bind:class="{ 'kiwi-header-option--active': uiState.sidebarSection ==='nicklist'}"><a @click="uiState.showNicklist()"><i class="fa fa-users" aria-hidden="true"></i></i> <span>{{$t('person', {count: Object.keys(buffer.users).length})}}</span></a></div>
                <div class="kiwi-header-option kiwi-header-option-settings" v-bind:class="{ 'kiwi-header-option--active': uiState.sidebarSection ==='settings'}"><a @click="uiState.showBufferSettings()"><i class="fa fa-cog" aria-hidden="true"></i> <span>Channel Settings</span></a></div>
                <div v-if="uiState.isPinned" class="kiwi-header-option kiwi-header-option-unpinsidebar"><a @click="uiState.unpin()"><i class="fa fa-thumb-tack" aria-hidden="true"></i></a></div>
>>>>>>> 7c712aa7
                <div class="kiwi-header-option kiwi-header-option-leave"><a @click="closeCurrentBuffer"><i class="fa fa-times" aria-hidden="true"></i></a></div>
            </div>
            <div v-if="!isJoined && isConnected" class="kiwi-header-notjoined">
                <a @click="joinCurrentBuffer" class="u-link kiwi-header-join-channel-button">{{$t('container_join')}}</a>
            </div>

            <div v-if="isJoined && buffer.topic.length > 0 && viewTopic" class="kiwi-header-topic">
                <div v-html="formattedTopic"></div>
            </div>

        </template>

        <template v-else-if="isServer()">
            <div v-if="buffer.getNetwork().state === 'disconnected'" class="kiwi-header-server-connection">
                <a @click="onConnectButtonClick" class="u-button u-button-primary">{{$t('connect')}}</a>
            </div>
            <div v-else-if="buffer.getNetwork().state === 'connecting'" class="kiwi-header-server-connection">
                {{$t('connecting')}}
            </div>
            <div class="kiwi-header-name">{{buffer.getNetwork().name}}</div>
        </template>

        <template v-else-if="isQuery()">
            <div class="kiwi-header-name">{{buffer.name}}</div>
            <div class="kiwi-header-options" :key="buffer.id">
                <div v-for="el in pluginUiQueryElements" v-rawElement="el" class="kiwi-header-option"></div>
                <div class="kiwi-header-option kiwi-header-option-leave">
                    <a @click="closeCurrentBuffer">
                        <i class="fa fa-times" aria-hidden="true"></i>
                    </a>
                </div>
            </div>
        </template>

        <template v-else-if="isSpecial()">
            <div class="kiwi-header-options">
                <a class="u-button u-button-secondary" @click="closeCurrentBuffer">{{$t('close')}}</a>
            </div>
            <div class="kiwi-header-name">{{buffer.name}}</div>
        </template>

        <div
            v-if="buffer_settings_open"
            class="kiwi-header-buffersettings"
            @click.stop=""
        >

            <tabbed-view>
                <tabbed-tab :header="$t('settings')" :focus="true">
                    <channel-info v-bind:buffer="buffer"></channel-info>
                </tabbed-tab>
                <tabbed-tab :header="$t('banned')">
                    <channel-banlist v-bind:buffer="buffer"></channel-banlist>
                </tabbed-tab>
                <tabbed-tab :header="$t('notifications')">
                    <buffer-settings v-bind:buffer="buffer"></buffer-settings>
                </tabbed-tab>
            </tabbed-view>

            <a @click="buffer_settings_open=false" class="u-button u-button-secondary kiwi-header-close-buffersettings">
                <i class="fa fa-caret-up" aria-hidden="true"></i>
            </a>
        </div>
    </div>
</template>

<script>

import state from '@/libs/state';
import GlobalApi from '@/libs/GlobalApi';
import BufferSettings from './BufferSettings';
import ChannelInfo from './ChannelInfo';
import ChannelBanlist from './ChannelBanlist';
import * as TextFormatting from '@/helpers/TextFormatting';
import formatIrcMessage from '@/libs/MessageFormatter';

export default {
    data: function data() {
        return {
            buffer_settings_open: false,
            pluginUiChannelElements: GlobalApi.singleton().channelHeaderPlugins,
            pluginUiQueryElements: GlobalApi.singleton().queryHeaderPlugins,
            viewTopic: false,
        };
    },
    props: ['buffer', 'uiState'],
    computed: {
        isJoined: function isJoined() {
            let buffer = this.buffer;
            return buffer.getNetwork().state === 'connected' && buffer.joined;
        },
        isConnected: function isConnected() {
            return this.buffer.getNetwork().state === 'connected';
        },
        formattedTopic: function formattedTopic() {
            let showEmoticons = state.setting('buffers.show_emoticons');
            let blocks = formatIrcMessage(this.buffer.topic, { extras: false });
            let content = TextFormatting.styleBlocksToHtml(blocks, showEmoticons, null);
            return content.html;
        },
    },
    components: {
        BufferSettings,
        ChannelInfo,
        ChannelBanlist,
    },
    methods: {
        isChannel: function isChannel() {
            return this.buffer.isChannel();
        },
        isServer: function isServer() {
            return this.buffer.isServer();
        },
        isQuery: function isQuery() {
            return this.buffer.isQuery();
        },
        isSpecial: function isSpecial() {
            return this.buffer.isSpecial();
        },
        showNetworkSettings: function showNetworkSettings(network) {
            network.showServerBuffer('settings');
        },
        onConnectButtonClick() {
            let network = this.buffer.getNetwork();
            if (!network.connection.server) {
                network.showServerBuffer('settings');
            } else {
                network.ircClient.connect();
            }
        },
        showSidebar() {
            state.$emit('sidebar.toggle');
        },
        showTopic() {
            this.viewTopic = !this.viewTopic;
        },
        joinCurrentBuffer: function joinCurrentBuffer() {
            let network = this.buffer.getNetwork();
            this.buffer.enabled = true;
            network.ircClient.join(this.buffer.name);
        },
        closeCurrentBuffer: function closeCurrentBuffer() {
            state.removeBuffer(this.buffer);
        },
        onHeaderClick: function onHeaderClick(event) {
            let channelName = event.target.getAttribute('data-channel-name');
            if (channelName) {
                let network = this.buffer.getNetwork();
                state.addBuffer(this.buffer.networkid, channelName);
                network.ircClient.join(channelName);
            }
        },
    },
    watch: {
        buffer: function watchBuffer() {
            // When ever the buffer changes, close the settings dropdown
            this.buffer_settings_open = false;
        },
    },
};
</script>

<style lang="less">
.kiwi-header {
    padding: 0;
    z-index: 1;
    transition: all 0.3s;
    line-height: 10px;
    box-sizing: border-box;
    text-align: center;
    border-bottom: 1px solid rgba(0, 0, 0, 0.3);
}

.kiwi-header--showall {
    height: auto;
    max-height: 100%;
    overflow-y: auto;
}

/* why this hover? */
.kiwi-header:hover {
    max-height: none;
}

.kiwi-header:hover .kiwi-header-topic {
    display: block;
}

.kiwi-header-topic {
    padding: 0;
    line-height: normal;
    max-width: none;
    width: 100%;
    float: right;
    box-sizing: border-box;
    height: auto;
    text-align: left;
}

.kiwi-header-topic > div {
    height: auto;
    font-size: 0.8;
    cursor: default;
    padding: 10px 20px;
}

.kiwi-header-name {
    font-weight: bold;
    cursor: default;
    margin: 0;
    margin-right: 0.5em;
    padding: 0.5em 20px;
    opacity: 1;
    font-size: 20px;
    line-height: normal;
    float: left;
}

.kiwi-header-options {
    width: auto;
    display: inline-block;
    float: right;
}

.kiwi-header-option {
    border: none;
    float: left;
    background: none;
    display: inline-block;
    font-size: 0.8em;
    opacity: 0.9;
    font-weight: 900;
}

.kiwi-header-option a {
    float: left;
    padding: 0 10px;
    line-height: 45px;
    display: block;
    font-weight: 600;
    opacity: 0.8;
    cursor: pointer;
    transition: all 0.3s;
}

.kiwi-header-option a:hover {
    opacity: 1;
}

.kiwi-header-option i {
    margin-right: 10px;
    font-size: 1.2em;
    float: left;
    line-height: 45px;
}

.kiwi-header-option--active {
    opacity: 1;
}

.kiwi-header-option--active a {
    opacity: 1;
}

.kiwi-header-option-leave {
    opacity: 1;
    margin: 0;
    transition: all 0.3s;
}

.kiwi-header-option-leave i {
    margin: 0;
}

.kiwi-header-option-unpinsidebar i {
    margin: 0;
}

/* The not joined button */
.kiwi-header-notjoined {
    border-radius: 0;
    display: inline-block;
    margin: 0 auto;
    float: right;
}

.kiwi-header-notjoined .u-link {
    font-weight: 600;
    line-height: 45px;
    padding: 0 25px;
    border-radius: 0;
    transition: all 0.3;
}

.kiwi-header-server-settings {
    display: inline;
}

.kiwi-header-server-connection {
    float: right;
    padding-right: 10px;
    line-height: 46px;
}

.kiwi-header-server-connection .u-button {
    float: right;
    line-height: 35px;
    padding: 0 1em;
    margin: 4px 0;
    border-radius: 4px;
}

.kiwi-header-options .u-button {
    text-transform: uppercase;
    font-size: 0.7em;
    font-weight: 600;
    letter-spacing: 0.2em;
    padding: 0.5em 1.7em;
    line-height: 2em;
    border-radius: 0.4em;
}

.kiwi-header-join-channel-button {
    border-radius: 0.3em;
    text-transform: uppercase;
    letter-spacing: 0.2em;
    line-height: inherit;
    height: auto;
    display: inline-block;
    padding: 0.2em 1em;
    font-size: 0.8em;
}

.kiwi-header-close-buffersettings {
    float: right;
}

.kiwi-header-buffersettings {
    padding: 5px;
    margin-top: 1em;
}

@media screen and (max-width: 769px) {
    .kiwi-container-toggledraw-statebrowser {
        z-index: 2;
        border-bottom: none;
    }

    .kiwi-header {
        margin-right: 0;
        overflow: visible;
        height: auto;
        max-height: none;
        padding-left: 0;
        margin-left: 0;
    }

    .kiwi-header .kiwi-header-name {
        line-height: normal;
        padding-left: 60px;
    }

    .kiwi-header-option a i {
        margin-right: 0;
    }

    .kiwi-header-option .fa-info {
        display: block;
        font-size: 1.5em;
        padding: 0;
        opacity: 0.8;
        line-height: 45px;
    }

    .kiwi-header-option span {
        display: none;
    }

    .kiwi-header-server-connection .u-button {
        line-height: 32px;
        margin: 7px 0 0 0;
        opacity: 1;
        font-weight: 600;
    }

    .kiwi-header-notjoined {
        height: 45px;
        margin: 0;
    }

    .kiwi-header-notjoined .kiwi-header-join-channel-button {
        padding-left: 10px;
        padding-right: 10px;
    }

    .kiwi-containerheader-hidetext {
        display: none;
    }
}

</style><|MERGE_RESOLUTION|>--- conflicted
+++ resolved
@@ -15,14 +15,9 @@
                     <a v-if="viewTopic"><i class="fa fa-info" aria-hidden="true"></i> <span class="kiwi-containerheader-hidetext">{{$t('hide_topic')}}</span></a>
                     <a v-if="!viewTopic"><i class="fa fa-info" aria-hidden="true"></i> <span class="kiwi-containerheader-hidetext">{{$t('display_topic')}}</span></a>
                 </div>
-<<<<<<< HEAD
-                <div class="kiwi-header-option kiwi-header-option-nicklist"><a @click="uiState.showNicklist()"><i class="fa fa-users" aria-hidden="true"></i></i> <span>{{$t('person', {count: Object.keys(buffer.users).length})}}</span></a></div>
-                <div class="kiwi-header-option kiwi-header-option-settings"><a @click="uiState.showBufferSettings()"><i class="fa fa-cog" aria-hidden="true"></i> <span>{{$t('channel_settings')}}</span></a></div>
-=======
                 <div class="kiwi-header-option kiwi-header-option-nicklist" v-bind:class="{ 'kiwi-header-option--active': uiState.sidebarSection ==='nicklist'}"><a @click="uiState.showNicklist()"><i class="fa fa-users" aria-hidden="true"></i></i> <span>{{$t('person', {count: Object.keys(buffer.users).length})}}</span></a></div>
-                <div class="kiwi-header-option kiwi-header-option-settings" v-bind:class="{ 'kiwi-header-option--active': uiState.sidebarSection ==='settings'}"><a @click="uiState.showBufferSettings()"><i class="fa fa-cog" aria-hidden="true"></i> <span>Channel Settings</span></a></div>
+                <div class="kiwi-header-option kiwi-header-option-settings" v-bind:class="{ 'kiwi-header-option--active': uiState.sidebarSection ==='settings'}"><a @click="uiState.showBufferSettings()"><i class="fa fa-cog" aria-hidden="true"></i> <span>{{$t('channel_settings')}}</span></a></div>
                 <div v-if="uiState.isPinned" class="kiwi-header-option kiwi-header-option-unpinsidebar"><a @click="uiState.unpin()"><i class="fa fa-thumb-tack" aria-hidden="true"></i></a></div>
->>>>>>> 7c712aa7
                 <div class="kiwi-header-option kiwi-header-option-leave"><a @click="closeCurrentBuffer"><i class="fa fa-times" aria-hidden="true"></i></a></div>
             </div>
             <div v-if="!isJoined && isConnected" class="kiwi-header-notjoined">
