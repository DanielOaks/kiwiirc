--- conflicted
+++ resolved
@@ -1,14 +1,6 @@
 <template>
-<<<<<<< HEAD
     <startup-layout class="kiwi-welcome-znc" ref="layout">
         <div slot="connection">
-=======
-    <div class="kiwi-welcome-znc" :class="[closing ? 'kiwi-welcome-znc--closing' : '']">
-
-        <div class="kiwi-welcome-znc-section kiwi-welcome-znc-section-connection">
-            <h2 v-html="greetingText"></h2>
-
->>>>>>> b733bce4
             <template v-if="!network || network.state === 'disconnected'">
                 <form @submit.prevent="formSubmit" class="u-form kiwi-welcome-znc-form">
                     <h2 v-html="greetingText"></h2>
@@ -163,51 +155,12 @@
 <style>
 
 .kiwi-welcome-znc h2 {
-    margin-bottom: 1.5em;
     font-size: 1.7em;
     text-align: center;
     padding: 0;
-    margin: 0.5em 0 1em 0;
-}
-
-<<<<<<< HEAD
-=======
-.kiwi-welcome-znc-section {
-    position: absolute;
-    top: 0;
-    bottom: 0;
-    width: 50%;
-    padding: 1em;
-    box-sizing: border-box;
-    transition: right 0.3s, left 0.3s;
-    overflow-y: auto;
-}
-
-/** Right side */
-.kiwi-welcome-znc-section-info {
-    right: 0;
-    border: 0 solid #86b32d;
-    border-left-width: 5px;
-    background-size: cover;
-    color: #fff;
-    background-position: bottom;
-    display: flex;
-    align-items: center;
-    justify-content: center;
-    min-height: 100%;
-}
-
-.kiwi-welcome-znc-section-info-content {
-    background: rgba(255, 255, 255, 0.74);
-    margin: 2em;
-    color: #1b1b1b;
-    font-size: 1.5em;
-    padding: 2em;
-    line-height: 1.6em;
-}
-
-/** Left side */
->>>>>>> b733bce4
+    margin: 0.5em 0 1.5em 0;
+}
+
 .kiwi-welcome-znc-error {
     text-align: center;
     margin: 1em 0;
@@ -224,7 +177,7 @@
     background-color: #fff;
     border-radius: 0.5em;
     padding: 1em;
-    border:1px solid #ececec;
+    border: 1px solid #ececec;
 }
 
 .kiwi-welcome-znc-form label {
@@ -232,12 +185,8 @@
     display: inline-block;
     margin-bottom: 1.5em;
 }
-<<<<<<< HEAD
+
 .kiwi-welcome-znc-form input[type="text"] {
-=======
-
-.kiwi-welcome-znc-section-connection input[type="text"] {
->>>>>>> b733bce4
     font-size: 1em;
     margin-top: 5px;
     padding: 0.3em 1em;
@@ -262,69 +211,5 @@
 .kiwi-welcome-znc-start[disabled] {
     cursor: not-allowed;
 }
-<<<<<<< HEAD
-
-=======
-
-.kiwi-welcome-znc-form {
-    max-width: 300px;
-    margin: 2em auto;
-}
-
-/** Closing - the wiping away of the screen **/
-.kiwi-welcome-znc--closing .kiwi-welcome-znc-section-connection {
-    left: -50%;
-}
-
-.kiwi-welcome-znc--closing .kiwi-welcome-znc-section-info {
-    right: -50%;
-}
-
-/** Smaller screen... **/
-@media screen and (max-width: 850px) {
-    .kiwi-welcome-znc {
-        font-size: 0.9em;
-    }
-
-    .kiwi-startbnc-section-connection {
-        margin-top: 1em;
-    }
-
-    .kiwi-welcome-znc-section-info-content {
-        margin: 1em;
-    }
-}
-
-/** Even smaller screen.. probably phones **/
-@media screen and (max-width: 750px) {
-    .kiwi-welcome-znc {
-        font-size: 0.9em;
-        overflow-y: auto;
-    }
-
-    .kiwi-welcome-znc-section {
-        left: 0;
-        width: 100%;
-        right: auto;
-        position: relative;
-    }
-
-    .kiwi-welcome-znc-section-info {
-        border-width: 5px 0 0 0;
-    }
-
-    .kiwi-welcome-znc-section-info-content {
-        margin: 0.5em;
-    }
-
-    /** Closing - the wiping away of the screen **/
-    .kiwi-welcome-znc--closing .kiwi-welcome-znc-section-connection {
-        left: -100%;
-    }
-
-    .kiwi-welcome-znc--closing .kiwi-welcome-znc-section-info {
-        left: -100%;
-    }
-}
->>>>>>> b733bce4
+
 </style>